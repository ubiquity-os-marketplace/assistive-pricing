<<<<<<< HEAD
import { COLORS, createLabel, listLabelsForRepo } from "../shared/label";
import { calculateLabelValue, calculateTaskPrice } from "../shared/pricing";
import { Context } from "../types/context";
=======
import { Logs } from "@ubiquity-os/ubiquity-os-logger";
import { COLORS, createLabel, listLabelsForRepo } from "../shared/label";
import { calculateLabelValue, calculateTaskPrice } from "../shared/pricing";
import { ContextPlugin } from "../types/plugin-input";
import { Label } from "../types/github";
>>>>>>> 2ff37113
import { COLLABORATOR_ONLY_DESCRIPTION } from "../types/plugin-input";

// This just checks all the labels in the config have been set in gh issue
// If there's something missing, they will be added

const NO_OWNER_FOUND = "No owner found in the repository!";

<<<<<<< HEAD
export async function syncPriceLabelsToConfig(context: Context): Promise<void> {
=======
export async function syncPriceLabelsToConfig(context: ContextPlugin): Promise<void> {
>>>>>>> 2ff37113
  const { config, logger } = context;

  const priceLabels: { name: string; collaboratorOnly: boolean }[] = [];
  for (const timeLabel of config.labels.time) {
    for (const priorityLabel of config.labels.priority) {
      const targetPrice = calculateTaskPrice(context, calculateLabelValue(timeLabel.name), calculateLabelValue(priorityLabel.name), config.basePriceMultiplier);
      const targetPriceLabel = `Price: ${targetPrice} USD`;
      priceLabels.push({ name: targetPriceLabel, collaboratorOnly: false });
    }
  }

  const pricingLabels = [...priceLabels, ...config.labels.time, ...config.labels.priority];

  // List all the labels for a repository
  const allLabels = await listLabelsForRepo(context);

  const incorrectPriceLabels = allLabels.filter((label) => label.name.startsWith("Price: ") && !priceLabels.some((o) => o.name === label.name));

  if (incorrectPriceLabels.length > 0 && config.globalConfigUpdate) {
<<<<<<< HEAD
    logger.info("Incorrect price labels found, removing them", { incorrectPriceLabels: incorrectPriceLabels.map((label) => label.name) });
    const owner = context.payload.repository.owner?.login;
    if (!owner) {
      throw logger.error(NO_OWNER_FOUND);
    }
    await Promise.allSettled(
      incorrectPriceLabels.map((label) =>
        context.octokit.rest.issues.deleteLabel({
          owner,
          repo: context.payload.repository.name,
          name: label.name,
        })
      )
    );
    logger.info(`Removing incorrect price labels done`);
=======
    await handleGlobalUpdate(context, logger, incorrectPriceLabels);
>>>>>>> 2ff37113
  }

  const incorrectColorPriceLabels = allLabels.filter((label) => label.name.startsWith("Price: ") && label.color !== COLORS.price);

  // Update incorrect color labels
  if (incorrectColorPriceLabels.length > 0) {
    logger.info("Incorrect color labels found, updating them", { incorrectColorPriceLabels: incorrectColorPriceLabels.map((label) => label.name) });
    const owner = context.payload.repository.owner?.login;
    if (!owner) {
      throw logger.error(NO_OWNER_FOUND);
    }
    await Promise.allSettled(
      incorrectColorPriceLabels.map((label) =>
        context.octokit.rest.issues.updateLabel({
          owner,
          repo: context.payload.repository.name,
          name: label.name,
          color: COLORS.price,
        })
      )
    );
    logger.info(`Updating incorrect color labels done`);
  }

  const incorrectDescriptionLabels = pricingLabels.filter((label) => {
    const item = allLabels.find((o) => o.name === label.name);
    // Either we should not have a collaborator only but there is a description, or there is a description when
    // collaborator only is false, or the description doesn't match the current configuration, and it's not a Price
    // label
    return Boolean(
      !!item &&
        !label.name.startsWith("Price: ") &&
        ((label.collaboratorOnly && (!item.description || item.description !== COLLABORATOR_ONLY_DESCRIPTION)) || (!label.collaboratorOnly && item.description))
    );
  });

  // Update incorrect description labels
  if (incorrectDescriptionLabels.length > 0) {
    logger.info("Incorrect description labels found, updating them", {
      incorrectDescriptionLabels: incorrectDescriptionLabels.map((label) => label.name),
    });
    const owner = context.payload.repository.owner?.login;
    if (!owner) {
      throw logger.error(NO_OWNER_FOUND);
    }
    await Promise.allSettled(
      incorrectDescriptionLabels.map((label) =>
        context.octokit.rest.issues.updateLabel({
          owner,
          repo: context.payload.repository.name,
          name: label.name,
          description: label.collaboratorOnly ? COLLABORATOR_ONLY_DESCRIPTION : undefined,
        })
      )
    );
    logger.info(`Updating incorrect description labels done`);
  }

  // Get the missing labels
  const missingLabels = [...new Set(pricingLabels.filter((label) => !allLabels.map((i) => i.name).includes(label.name)))];

  // Create missing labels
  if (missingLabels.length > 0) {
    logger.info("Missing labels found, creating them", { missingLabels });
    await Promise.allSettled(
      missingLabels.map((label) => createLabel(context, label.name, "default", label.collaboratorOnly ? COLLABORATOR_ONLY_DESCRIPTION : undefined))
    );
    logger.info(`Creating missing labels done`);
  }
}

async function handleGlobalUpdate(context: ContextPlugin, logger: Logs, incorrectPriceLabels: Label[]) {
  logger.info("Incorrect price labels found, removing them", { incorrectPriceLabels: incorrectPriceLabels.map((label) => label.name) });
  const owner = context.payload.repository.owner?.login;
  if (!owner) {
    throw logger.error("No owner found in the repository!");
  }

  for (const label of incorrectPriceLabels) {
    logger.info(`Removing incorrect price label ${label.name}`);
    try {
      await context.octokit.rest.issues.deleteLabel({
        owner,
        repo: context.payload.repository.name,
        name: label.name,
      });
    } catch (er) {
      logger.error("Error deleting label", { er });
    }
  }
  logger.info(`Removing incorrect price labels done`);
}<|MERGE_RESOLUTION|>--- conflicted
+++ resolved
@@ -1,14 +1,8 @@
-<<<<<<< HEAD
-import { COLORS, createLabel, listLabelsForRepo } from "../shared/label";
-import { calculateLabelValue, calculateTaskPrice } from "../shared/pricing";
-import { Context } from "../types/context";
-=======
 import { Logs } from "@ubiquity-os/ubiquity-os-logger";
 import { COLORS, createLabel, listLabelsForRepo } from "../shared/label";
 import { calculateLabelValue, calculateTaskPrice } from "../shared/pricing";
 import { ContextPlugin } from "../types/plugin-input";
 import { Label } from "../types/github";
->>>>>>> 2ff37113
 import { COLLABORATOR_ONLY_DESCRIPTION } from "../types/plugin-input";
 
 // This just checks all the labels in the config have been set in gh issue
@@ -16,11 +10,7 @@
 
 const NO_OWNER_FOUND = "No owner found in the repository!";
 
-<<<<<<< HEAD
-export async function syncPriceLabelsToConfig(context: Context): Promise<void> {
-=======
 export async function syncPriceLabelsToConfig(context: ContextPlugin): Promise<void> {
->>>>>>> 2ff37113
   const { config, logger } = context;
 
   const priceLabels: { name: string; collaboratorOnly: boolean }[] = [];
@@ -40,25 +30,7 @@
   const incorrectPriceLabels = allLabels.filter((label) => label.name.startsWith("Price: ") && !priceLabels.some((o) => o.name === label.name));
 
   if (incorrectPriceLabels.length > 0 && config.globalConfigUpdate) {
-<<<<<<< HEAD
-    logger.info("Incorrect price labels found, removing them", { incorrectPriceLabels: incorrectPriceLabels.map((label) => label.name) });
-    const owner = context.payload.repository.owner?.login;
-    if (!owner) {
-      throw logger.error(NO_OWNER_FOUND);
-    }
-    await Promise.allSettled(
-      incorrectPriceLabels.map((label) =>
-        context.octokit.rest.issues.deleteLabel({
-          owner,
-          repo: context.payload.repository.name,
-          name: label.name,
-        })
-      )
-    );
-    logger.info(`Removing incorrect price labels done`);
-=======
     await handleGlobalUpdate(context, logger, incorrectPriceLabels);
->>>>>>> 2ff37113
   }
 
   const incorrectColorPriceLabels = allLabels.filter((label) => label.name.startsWith("Price: ") && label.color !== COLORS.price);
