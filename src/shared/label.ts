--- conflicted
+++ resolved
@@ -7,11 +7,7 @@
 
 const NO_REPO_OWNER = "No owner found in the repository!";
 
-<<<<<<< HEAD
-export async function listLabelsForRepo(context: Context): Promise<Label[]> {
-=======
 export async function listLabelsForRepo(context: ContextPlugin): Promise<Label[]> {
->>>>>>> 2ff37113
   const { payload, octokit } = context;
 
   const owner = payload.repository.owner?.login;
@@ -36,11 +32,7 @@
 }
 
 export async function createLabel(
-<<<<<<< HEAD
-  context: Context,
-=======
   context: ContextPlugin,
->>>>>>> 2ff37113
   name: string,
   labelType = "default" as keyof typeof COLORS,
   description: string | undefined
