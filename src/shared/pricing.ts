--- conflicted
+++ resolved
@@ -8,11 +8,7 @@
   return new Decimal(base).mul(1000).mul(timeValue).mul(priority).toDecimalPlaces(2).toString();
 }
 
-<<<<<<< HEAD
-export function getPrice(context: Context, timeLabel: Label, priorityLabel: Label) {
-=======
 export function getPrice(context: ContextPlugin, timeLabel: Label, priorityLabel: Label) {
->>>>>>> eb5b16e0
   const logger = context.logger;
   const { labels } = context.config;
 
