--- conflicted
+++ resolved
@@ -1,9 +1,5 @@
 import manifest from "../manifest.json";
-<<<<<<< HEAD
-import { validateAndDecodeSchemas } from "./helpers/validator";
-=======
 import { validateAndDecodeSchemas } from "./handlers/validator";
->>>>>>> 5747a1f1
 import { run } from "./run";
 import { Env } from "./types/env";
 
@@ -11,25 +7,17 @@
   async fetch(request: Request, env: Env): Promise<Response> {
     try {
       const url = new URL(request.url);
-<<<<<<< HEAD
-      if (url.pathname === "/manifest") {
-        if (request.method === "GET") {
-          return new Response(JSON.stringify(manifest), {
-            headers: { "content-type": "application/json" },
-          });
-        } else if (request.method === "POST") {
-          const webhookPayload = await request.json();
-
-          validateAndDecodeSchemas(env, webhookPayload.settings);
-          return new Response(JSON.stringify({ message: "Schema is valid" }), { status: 200, headers: { "content-type": "application/json" } });
-        }
-=======
-      if (url.pathname === "/manifest.json" && request.method === "GET") {
+      if (url.pathname === "/manifest" && request.method === "GET") {
         return new Response(JSON.stringify(manifest), {
           headers: { "content-type": "application/json" },
         });
->>>>>>> 5747a1f1
+      } else if (url.pathname === "/manifest" && request.method === "POST") {
+        const webhookPayload = await request.json();
+
+        validateAndDecodeSchemas(env, webhookPayload.settings);
+        return new Response(JSON.stringify({ message: "Schema is valid" }), { status: 200, headers: { "content-type": "application/json" } });
       }
+
       if (request.method !== "POST") {
         return new Response(JSON.stringify({ error: `Only POST requests are supported.` }), {
           status: 405,
@@ -38,16 +26,11 @@
       }
       const contentType = request.headers.get("content-type");
       if (contentType !== "application/json") {
-<<<<<<< HEAD
-        return new Response(JSON.stringify({ error: `Error: ${contentType} is not a valid content type` }), {
-=======
         return new Response(JSON.stringify({ error: `Bad request: ${contentType} is not a valid content type` }), {
->>>>>>> 5747a1f1
           status: 400,
           headers: { "content-type": "application/json" },
         });
       }
-<<<<<<< HEAD
 
       const webhookPayload = await request.json();
       const { decodedSettings, decodedEnv } = validateAndDecodeSchemas(env, webhookPayload.settings);
@@ -55,22 +38,6 @@
       webhookPayload.env = decodedEnv;
       webhookPayload.settings = decodedSettings;
       await run(webhookPayload, decodedEnv);
-=======
-      const webhookPayload = await request.json();
-      // TODO: temporarily disabled, should be added back with the proper key in the configuration.
-      // const signature = webhookPayload.signature;
-      // delete webhookPayload.signature;
-      // if (!(await verifySignature(env.UBIQUIBOT_PUBLIC_KEY, webhookPayload, signature))) {
-      //   return new Response(JSON.stringify({ error: `Forbidden: Signature verification failed` }), {
-      //     status: 403,
-      //     headers: { "content-type": "application/json" },
-      //   });
-      // }
-      const result = validateAndDecodeSchemas(env, webhookPayload.settings);
-
-      webhookPayload.settings = result.decodedSettings;
-      await run(webhookPayload, result.decodedEnv);
->>>>>>> 5747a1f1
       return new Response(JSON.stringify("OK"), { status: 200, headers: { "content-type": "application/json" } });
     } catch (error) {
       return handleUncaughtError(error);
@@ -81,31 +48,5 @@
 function handleUncaughtError(errors: unknown) {
   console.error(errors);
   const status = 500;
-<<<<<<< HEAD
-  return new Response(JSON.stringify({ error }), { status: status, headers: { "content-type": "application/json" } });
-}
-=======
   return new Response(JSON.stringify(errors), { status: status, headers: { "content-type": "application/json" } });
-}
-
-// async function verifySignature(publicKeyPem: string, payload: unknown, signature: string) {
-//   const pemContents = publicKeyPem.replace("-----BEGIN PUBLIC KEY-----", "").replace("-----END PUBLIC KEY-----", "").trim();
-//   const binaryDer = Uint8Array.from(atob(pemContents), (c) => c.charCodeAt(0));
-//
-//   const publicKey = await crypto.subtle.importKey(
-//     "spki",
-//     binaryDer.buffer,
-//     {
-//       name: "RSASSA-PKCS1-v1_5",
-//       hash: "SHA-256",
-//     },
-//     true,
-//     ["verify"]
-//   );
-//
-//   const signatureArray = Uint8Array.from(atob(signature), (c) => c.charCodeAt(0));
-//   const dataArray = new TextEncoder().encode(JSON.stringify(payload));
-//
-//   return await crypto.subtle.verify("RSASSA-PKCS1-v1_5", publicKey, signatureArray, dataArray);
-// }
->>>>>>> 5747a1f1
+}