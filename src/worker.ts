--- conflicted
+++ resolved
@@ -55,11 +55,7 @@
 // async function verifySignature(publicKeyPem: string, payload: unknown, signature: string) {
 //   const pemContents = publicKeyPem.replace("-----BEGIN PUBLIC KEY-----", "").replace("-----END PUBLIC KEY-----", "").trim();
 //   const binaryDer = Uint8Array.from(atob(pemContents), (c) => c.charCodeAt(0));
-<<<<<<< HEAD
-
-=======
 //
->>>>>>> c9c53ba0
 //   const publicKey = await crypto.subtle.importKey(
 //     "spki",
 //     binaryDer.buffer,
@@ -70,16 +66,9 @@
 //     true,
 //     ["verify"]
 //   );
-<<<<<<< HEAD
-
-//   const signatureArray = Uint8Array.from(atob(signature), (c) => c.charCodeAt(0));
-//   const dataArray = new TextEncoder().encode(JSON.stringify(payload));
-
-=======
 //
 //   const signatureArray = Uint8Array.from(atob(signature), (c) => c.charCodeAt(0));
 //   const dataArray = new TextEncoder().encode(JSON.stringify(payload));
 //
->>>>>>> c9c53ba0
 //   return await crypto.subtle.verify("RSASSA-PKCS1-v1_5", publicKey, signatureArray, dataArray);
 // }