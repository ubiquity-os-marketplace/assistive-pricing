--- conflicted
+++ resolved
@@ -5,11 +5,7 @@
 import { Env } from "./env";
 import { Logs } from "@ubiquity-os/ubiquity-os-logger";
 
-<<<<<<< HEAD
-export type SupportedEvents = "issues.labeled" | "issues.unlabeled" | "label.edited" | "issue_comment.created" | "push";
-=======
-export type SupportedEvents = "repository.created" | "issues.labeled" | "issues.unlabeled" | "issues.opened" | "label.edited" | "issue_comment.created";
->>>>>>> 2ee37859
+export type SupportedEvents = "repository.created" | "issues.labeled" | "issues.unlabeled" | "issues.opened" | "label.edited" | "issue_comment.created" | "push";
 
 export interface Context<T extends SupportedEvents | "issue_comment" = SupportedEvents> {
   eventName: T;
