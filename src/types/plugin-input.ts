--- conflicted
+++ resolved
@@ -2,7 +2,6 @@
 import { StandardValidator } from "typebox-validators";
 import { SupportedEvents } from "./context";
 import { StaticDecode, Type as T } from "@sinclair/typebox";
-import { StandardValidator } from "typebox-validators";
 
 export interface PluginInputs<T extends WebhookEventName = SupportedEvents> {
   stateId: string;
@@ -13,41 +12,14 @@
   ref: string;
 }
 
-<<<<<<< HEAD
-export const assistivePricingSettingsSchema = T.Object({
-  globalConfigUpdate: T.Optional(
-    T.Object({
-      excludeRepos: T.Array(T.String()),
-    })
-  ),
-  labels: T.Object(
-    {
-      time: T.Array(T.String(), { default: [] }),
-      priority: T.Array(T.String(), { default: [] }),
-    },
-    { default: {} }
-  ),
-  basePriceMultiplier: T.Number({ default: 1 }),
-  publicAccessControl: T.Object(
-    {
-      setLabel: T.Boolean({ default: false }),
-      fundExternalClosedIssue: T.Boolean({ default: false }),
-    },
-    { default: {} }
-  ),
-});
+export const assistivePricingSettingsSchema = T.Object(
+  {
+    globalConfigUpdate: T.Optional(
+      T.Object({
+        excludeRepos: T.Array(T.String()),
+      })
+    ),
 
-export const pluginSettingsValidator = new StandardValidator(assistivePricingSettingsSchema);
-
-export type AssistivePricingSettings = StaticDecode<typeof assistivePricingSettingsSchema>;
-
-export type Rates = {
-  previousBaseRate: number | null;
-  newBaseRate: number | null;
-};
-=======
-export const pluginSettingsSchema = T.Object(
-  {
     labels: T.Object(
       {
         time: T.Array(T.String(), { default: [] }),
@@ -67,7 +39,10 @@
   { default: {} }
 );
 
-export const assistivePricingSchemaValidator = new StandardValidator(pluginSettingsSchema);
+export const assistivePricingSchemaValidator = new StandardValidator(assistivePricingSettingsSchema);
 
-export type AssistivePricingSettings = StaticDecode<typeof pluginSettingsSchema>;
->>>>>>> 5747a1f1
+export type AssistivePricingSettings = StaticDecode<typeof assistivePricingSettingsSchema>;
+export type Rates = {
+  previousBaseRate: number | null;
+  newBaseRate: number | null;
+};