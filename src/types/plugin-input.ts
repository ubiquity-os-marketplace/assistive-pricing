--- conflicted
+++ resolved
@@ -50,19 +50,4 @@
 
 export type ContextPlugin = Context<AssistivePricingSettings, Env, SupportedEvents> & { adapters: ReturnType<typeof createAdapters> };
 
-export type Rates = {
-  previousBaseRate: number | null;
-  newBaseRate: number | null;
-};
-
-<<<<<<< HEAD
-export type AssistivePricingSettings = StaticDecode<typeof pluginSettingsSchema>;
-
-export type Rates = {
-  previousBaseRate: number | null;
-  newBaseRate: number | null;
-};
-
-=======
->>>>>>> 2ff37113
 export const COLLABORATOR_ONLY_DESCRIPTION = "⚠️ Collaborator only";