--- conflicted
+++ resolved
@@ -7,40 +7,6 @@
 import { Env, envSchema } from "./types/env";
 import { AssistivePricingSettings, pluginSettingsSchema } from "./types/plugin-input";
 
-<<<<<<< HEAD
-/**
- * Run the plugin as a GitHub Action instance.
- */
-async function actionRun() {
-  const payloadEnv = {
-    SUPABASE_KEY: process.env.SUPABASE_KEY,
-    SUPABASE_URL: process.env.SUPABASE_URL,
-    UBIQUIBOT_PUBLIC_KEY: process.env.UBIQUIBOT_PUBLIC_KEY || "temporarily-disabled",
-  };
-
-  const env = Value.Decode(envSchema, payloadEnv);
-
-  const webhookPayload = github.context.payload.inputs;
-  const settings = Value.Decode(pluginSettingsSchema, Value.Default(pluginSettingsSchema, JSON.parse(webhookPayload.settings)));
-
-  const inputs: PluginInputs = {
-    stateId: webhookPayload.stateId,
-    eventName: webhookPayload.eventName,
-    eventPayload: JSON.parse(webhookPayload.eventPayload),
-    settings: settings,
-    authToken: webhookPayload.authToken,
-    ref: webhookPayload.ref,
-  };
-  await run(inputs, env);
-}
-
-actionRun()
-  .then((result) => core.setOutput("result", result))
-  .catch((error) => {
-    console.error(error);
-    core.setFailed(error);
-  });
-=======
 createActionsPlugin<AssistivePricingSettings, Env, SupportedEvents>(
   (context) => {
     return run({ ...context, adapters: createAdapters(createClient(context.env.SUPABASE_URL, context.env.SUPABASE_KEY), context) });
@@ -52,5 +18,4 @@
     logLevel: process.env.LOG_LEVEL as LogLevel,
     kernelPublicKey: process.env.KERNEL_PUBLIC_KEY,
   }
-).catch(console.error);
->>>>>>> eb5b16e0
+).catch(console.error);