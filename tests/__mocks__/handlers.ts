--- conflicted
+++ resolved
@@ -20,11 +20,7 @@
       id: 1,
       body: "Hello, world!",
       user: {
-<<<<<<< HEAD
-        login: "ubiquibot",
-=======
         login: "ubiquity-os",
->>>>>>> eb5b16e0
       },
     });
   }),
@@ -198,10 +194,7 @@
     });
     return HttpResponse.json(labels);
   }),
-<<<<<<< HEAD
-=======
   http.post("http://localhost:65432/rest/v1/access", () => HttpResponse.json()),
->>>>>>> eb5b16e0
 ];
 
 async function getLabel(body: ReadableStream<Uint8Array> | null) {
