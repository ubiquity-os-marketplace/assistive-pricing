--- conflicted
+++ resolved
@@ -11,11 +11,6 @@
 import * as crypto from "node:crypto";
 import { AssistivePricingSettings, pluginSettingsSchema } from "../src/types/plugin-input";
 import { calculateLabelValue, calculateTaskPrice } from "../src/shared/pricing";
-<<<<<<< HEAD
-import { Context } from "../src/types/context";
-import { AssistivePricingSettings, pluginSettingsSchema } from "../src/types/plugin-input";
-=======
->>>>>>> 2ff37113
 import { Value } from "@sinclair/typebox/value";
 
 const { privateKey, publicKey } = crypto.generateKeyPairSync("rsa", {
@@ -204,39 +199,12 @@
         }),
       } as unknown as Request,
       {
-<<<<<<< HEAD
-        SUPABASE_URL: "url",
-=======
         SUPABASE_URL: "http://localhost:65432",
         KERNEL_PUBLIC_KEY: publicKey,
->>>>>>> 2ff37113
       } as unknown as Env
     );
     expect(result.ok).toEqual(false);
     expect(result.status).toEqual(500);
-<<<<<<< HEAD
-    expect(await result.json()).toEqual({
-      errors: [
-        {
-          message: "Required property",
-          path: "/SUPABASE_KEY",
-          schema: {
-            type: "string",
-          },
-          type: 45,
-        },
-        {
-          message: "Expected string",
-          path: "/SUPABASE_KEY",
-          schema: {
-            type: "string",
-          },
-          type: 54,
-        },
-      ],
-    });
-=======
     expect(await result.text()).toEqual("Internal Server Error");
->>>>>>> 2ff37113
   });
 });