import { afterAll, afterEach, beforeAll, beforeEach, describe, expect, it, jest } from "@jest/globals";
import { drop } from "@mswjs/data";
import commandParser, { CommandArguments } from "../src/handlers/command-parser";
import { Env } from "../src/types/env";
import { ContextPlugin } from "../src/types/plugin-input";
import workerFetch from "../src/worker";
import { db } from "./__mocks__/db";
import { server } from "./__mocks__/node";
import issueCommented from "./__mocks__/requests/issue-comment-post.json";
import usersGet from "./__mocks__/users-get.json";
import * as crypto from "node:crypto";
import { AssistivePricingSettings, pluginSettingsSchema } from "../src/types/plugin-input";
import { Value } from "@sinclair/typebox/value";
import { calculateLabelValue, calculateTaskPrice } from "../src/shared/pricing";
<<<<<<< HEAD
import { Context } from "../src/types/context";
import { AssistivePricingSettings, pluginSettingsSchema } from "../src/types/plugin-input";
import { Value } from "@sinclair/typebox/value";
=======
>>>>>>> eb5b16e0

const { privateKey, publicKey } = crypto.generateKeyPairSync("rsa", {
  modulusLength: 2048,
  publicKeyEncoding: {
    type: "spki",
    format: "pem",
  },
  privateKeyEncoding: {
    type: "pkcs8",
    format: "pem",
  },
});

const url = "/";

beforeAll(() => server.listen());
afterEach(() => server.resetHandlers());
afterAll(() => server.close());

jest.mock("@supabase/supabase-js", () => {
  return {
    createClient: jest.fn(),
  };
});

describe("User tests", () => {
  beforeEach(() => {
    drop(db);
    for (const item of usersGet) {
      db.users.create(item);
    }
  });

  it("Should not include globalConfigUpdate in defaults if omitted", () => {
    const settings = Value.Default(pluginSettingsSchema, {}) as AssistivePricingSettings;
    const decodedSettings = Value.Decode(pluginSettingsSchema, settings);
    expect(decodedSettings.globalConfigUpdate).toBeUndefined();
  });

  it("Should parse the /allow command", () => {
    const command = "/allow @user time priority".split(/\s+/);
    const invalidCommand = "allow user time priority".split(/\s+/);
    const unknownCommand = "/foo user time priority".split(/\s+/);
    const commandForRemoval = "/allow @user".split(/\s+/);
    const result: CommandArguments = {
      command: "allow",
      labels: [],
      username: "",
    };
    commandParser
      .action((command, username, labels) => {
        result.command = command;
        result.username = username;
        result.labels = labels;
      })
      .parse(command, { from: "user" });
    expect(result).toEqual({
      command: "allow",
      labels: ["time", "priority"],
      username: "user",
    });
    expect(() => commandParser.exitOverride().parse(invalidCommand, { from: "user" })).toThrow();
    expect(() => commandParser.exitOverride().parse(unknownCommand, { from: "user" })).toThrow();
    commandParser
      .action((command, username, labels) => {
        result.command = command;
        result.username = username;
        result.labels = labels;
      })
      .parse(commandForRemoval, { from: "user" });
    expect(result).toEqual({
      command: "allow",
      labels: [],
      username: "user",
    });
  });

  it("Should accurately calculates prices", () => {
    const context = {
      config: {
        basePriceMultiplier: 3.0,
      },
    };
    const priority1 = "1 priority";
    const priority2 = "2 priority";
    const priority3 = "3 priority";
    const testCases = [
      {
        timeValue: calculateLabelValue("<1 minutes"),
        priorityValue: calculateLabelValue(priority3),
        expectedPrice: "1.8",
      },
      {
        timeValue: calculateLabelValue("<4 hours"),
        priorityValue: calculateLabelValue(priority2),
        expectedPrice: "300",
      },
      {
        timeValue: calculateLabelValue("<1 hours"),
        priorityValue: calculateLabelValue(priority2),
        expectedPrice: "75",
      },
      {
        timeValue: calculateLabelValue("<1.52 hours"),
        priorityValue: calculateLabelValue(priority3),
        expectedPrice: "112.5",
      },
      {
        timeValue: calculateLabelValue("<139.876 minutes"),
        priorityValue: calculateLabelValue(priority1),
        expectedPrice: "83.4",
      },
      {
        timeValue: calculateLabelValue("<12.333333 weeks"),
        priorityValue: calculateLabelValue(priority2),
        expectedPrice: "7800",
      },
    ];
    for (const testCase of testCases) {
      const price = calculateTaskPrice(context as unknown as ContextPlugin, testCase.timeValue, testCase.priorityValue);
      expect(price).toEqual(testCase.expectedPrice);
    }
  });

  it("Should handle the comment", async () => {
    const data = issueCommented;
    const sign = crypto.createSign("SHA256");
    sign.update(JSON.stringify(data));
    sign.end();
    const signature = sign.sign(privateKey, "base64");

    const result = await workerFetch.fetch(
      {
        headers: {
          get: () => "application/json",
        },
        json: () => ({
          ...data,
          signature,
        }),
        method: "POST",
        url,
      } as unknown as Request,
      {
        SUPABASE_URL: "http://localhost:65432",
        SUPABASE_KEY: "key",
        KERNEL_PUBLIC_KEY: publicKey,
      }
    );
    expect(result.ok).toEqual(true);
  });

  it("Should deny non POST request", async () => {
    const result = await workerFetch.fetch(
      {
        method: "GET",
        url,
      } as unknown as Request,
      {
        SUPABASE_URL: "url",
        SUPABASE_KEY: "key",
        KERNEL_PUBLIC_KEY: "key",
      }
    );
    expect(result.ok).toEqual(false);
    expect(result.status).toEqual(404);
  });

  it("Should reject an invalid environment", async () => {
    const data = issueCommented;
    const sign = crypto.createSign("SHA256");
    sign.update(JSON.stringify(data));
    sign.end();
    const signature = sign.sign(privateKey, "base64");
    const result = await workerFetch.fetch(
      {
        method: "POST",
        headers: {
          get: () => "application/json",
        },
        url,
        json: () => ({
          ...data,
          signature,
        }),
      } as unknown as Request,
      {
<<<<<<< HEAD
        SUPABASE_URL: "url",
=======
        SUPABASE_URL: "http://localhost:65432",
        KERNEL_PUBLIC_KEY: publicKey,
>>>>>>> eb5b16e0
      } as unknown as Env
    );
    expect(result.ok).toEqual(false);
    expect(result.status).toEqual(500);
<<<<<<< HEAD
    expect(await result.json()).toEqual({
      errors: [
        {
          message: "Required property",
          path: "/SUPABASE_KEY",
          schema: {
            type: "string",
          },
          type: 45,
        },
        {
          message: "Expected string",
          path: "/SUPABASE_KEY",
          schema: {
            type: "string",
          },
          type: 54,
        },
      ],
    });
=======
    expect(await result.text()).toEqual("Internal Server Error");
>>>>>>> eb5b16e0
  });
});<|MERGE_RESOLUTION|>--- conflicted
+++ resolved
@@ -10,14 +10,8 @@
 import usersGet from "./__mocks__/users-get.json";
 import * as crypto from "node:crypto";
 import { AssistivePricingSettings, pluginSettingsSchema } from "../src/types/plugin-input";
+import { calculateLabelValue, calculateTaskPrice } from "../src/shared/pricing";
 import { Value } from "@sinclair/typebox/value";
-import { calculateLabelValue, calculateTaskPrice } from "../src/shared/pricing";
-<<<<<<< HEAD
-import { Context } from "../src/types/context";
-import { AssistivePricingSettings, pluginSettingsSchema } from "../src/types/plugin-input";
-import { Value } from "@sinclair/typebox/value";
-=======
->>>>>>> eb5b16e0
 
 const { privateKey, publicKey } = crypto.generateKeyPairSync("rsa", {
   modulusLength: 2048,
@@ -205,39 +199,12 @@
         }),
       } as unknown as Request,
       {
-<<<<<<< HEAD
-        SUPABASE_URL: "url",
-=======
         SUPABASE_URL: "http://localhost:65432",
         KERNEL_PUBLIC_KEY: publicKey,
->>>>>>> eb5b16e0
       } as unknown as Env
     );
     expect(result.ok).toEqual(false);
     expect(result.status).toEqual(500);
-<<<<<<< HEAD
-    expect(await result.json()).toEqual({
-      errors: [
-        {
-          message: "Required property",
-          path: "/SUPABASE_KEY",
-          schema: {
-            type: "string",
-          },
-          type: 45,
-        },
-        {
-          message: "Expected string",
-          path: "/SUPABASE_KEY",
-          schema: {
-            type: "string",
-          },
-          type: 54,
-        },
-      ],
-    });
-=======
     expect(await result.text()).toEqual("Internal Server Error");
->>>>>>> eb5b16e0
   });
 });