import { afterAll, afterEach, beforeAll, beforeEach, describe, expect, it } from "@jest/globals";
import { drop } from "@mswjs/data";
import commandParser, { CommandArguments } from "../src/handlers/command-parser";
import { Env } from "../src/types/env";
import workerFetch from "../src/worker";
import { db } from "./__mocks__/db";
import { server } from "./__mocks__/node";
import issueCommented from "./__mocks__/requests/issue-comment-post.json";
import usersGet from "./__mocks__/users-get.json";
import * as crypto from "crypto";
<<<<<<< HEAD
import { AssistivePricingSettings, assistivePricingSettingsSchema } from "../src/types/plugin-input";
import { Value } from "@sinclair/typebox/value";
=======
import { calculateLabelValue, calculateTaskPrice } from "../src/shared/pricing";
import { Context } from "../src/types/context";
>>>>>>> 5747a1f1

const { privateKey } = crypto.generateKeyPairSync("rsa", {
  modulusLength: 2048,
  publicKeyEncoding: {
    type: "spki",
    format: "pem",
  },
  privateKeyEncoding: {
    type: "pkcs8",
    format: "pem",
  },
});

const url = "http://localhost:4000";

beforeAll(() => server.listen());
afterEach(() => server.resetHandlers());
afterAll(() => server.close());

jest.mock("@supabase/supabase-js", () => {
  return {
    createClient: jest.fn(),
  };
});

describe("User tests", () => {
  beforeEach(() => {
    drop(db);
    for (const item of usersGet) {
      db.users.create(item);
    }
  });

  it("Should not include globalConfigUpdate in defaults if omitted", () => {
    const settings = Value.Default(assistivePricingSettingsSchema, {}) as AssistivePricingSettings;
    const decodedSettings = Value.Decode(assistivePricingSettingsSchema, settings);
    expect(decodedSettings.globalConfigUpdate).toBeUndefined();
  });

  it("Should parse the /allow command", () => {
    const command = "/allow @user time priority".split(/\s+/);
    const invalidCommand = "allow user time priority".split(/\s+/);
    const unknownCommand = "/foo user time priority".split(/\s+/);
    const commandForRemoval = "/allow @user".split(/\s+/);
    const result: CommandArguments = {
      command: "allow",
      labels: [],
      username: "",
    };
    commandParser
      .action((command, username, labels) => {
        result.command = command;
        result.username = username;
        result.labels = labels;
      })
      .parse(command, { from: "user" });
    expect(result).toEqual({
      command: "allow",
      labels: ["time", "priority"],
      username: "user",
    });
    expect(() => commandParser.exitOverride().parse(invalidCommand, { from: "user" })).toThrow();
    expect(() => commandParser.exitOverride().parse(unknownCommand, { from: "user" })).toThrow();
    commandParser
      .action((command, username, labels) => {
        result.command = command;
        result.username = username;
        result.labels = labels;
      })
      .parse(commandForRemoval, { from: "user" });
    expect(result).toEqual({
      command: "allow",
      labels: [],
      username: "user",
    });
  });

  it("Should accurately calculates prices", () => {
    const context = {
      config: {
        basePriceMultiplier: 3.0,
      },
    };
    const priority1 = "1 priority";
    const priority2 = "2 priority";
    const priority3 = "3 priority";
    const testCases = [
      {
        timeValue: calculateLabelValue("<1 minutes"),
        priorityValue: calculateLabelValue(priority3),
        expectedPrice: "1.8",
      },
      {
        timeValue: calculateLabelValue("<4 hours"),
        priorityValue: calculateLabelValue(priority2),
        expectedPrice: "300",
      },
      {
        timeValue: calculateLabelValue("<1 hours"),
        priorityValue: calculateLabelValue(priority2),
        expectedPrice: "75",
      },
      {
        timeValue: calculateLabelValue("<1.52 hours"),
        priorityValue: calculateLabelValue(priority3),
        expectedPrice: "112.5",
      },
      {
        timeValue: calculateLabelValue("<139.876 minutes"),
        priorityValue: calculateLabelValue(priority1),
        expectedPrice: "83.4",
      },
      {
        timeValue: calculateLabelValue("<12.333333 weeks"),
        priorityValue: calculateLabelValue(priority2),
        expectedPrice: "7800",
      },
    ];
    for (const testCase of testCases) {
      const price = calculateTaskPrice(context as unknown as Context, testCase.timeValue, testCase.priorityValue);
      expect(price).toEqual(testCase.expectedPrice);
    }
  });

  it("Should handle the comment", async () => {
    const data = {
      ...issueCommented,
      authToken: process.env.GITHUB_TOKEN,
    };
    const sign = crypto.createSign("SHA256");
    sign.update(JSON.stringify(data));
    sign.end();
    const signature = sign.sign(privateKey, "base64");

    const result = await workerFetch.fetch(
      {
        headers: {
          get: () => "application/json",
        },
        json: () => ({
          ...data,
          signature,
        }),
        method: "POST",
<<<<<<< HEAD
        url: "https://example.com",
=======
        url,
>>>>>>> 5747a1f1
      } as unknown as Request,
      {
        SUPABASE_URL: "url",
        SUPABASE_KEY: "key",
      }
    );
    expect(result.ok).toEqual(true);
  });

  it("Should deny non POST request", async () => {
    const result = await workerFetch.fetch(
      {
        method: "GET",
<<<<<<< HEAD
        url: "https://example.com",
      } as Request,
=======
        url,
      } as unknown as Request,
>>>>>>> 5747a1f1
      {
        SUPABASE_URL: "url",
        SUPABASE_KEY: "key",
      }
    );
    expect(result.ok).toEqual(false);
    expect(result.status).toEqual(405);
  });

  it("Should reject an invalid environment", async () => {
    const result = await workerFetch.fetch(
      {
        method: "POST",
        headers: {
          get: () => "application/json",
        },
        url,
        json() {
          return { settings: {} };
        },
      } as unknown as Request,
      {
        SUPABASE_URL: "url",
        SUPABASE_KEY: "key",
      } as unknown as Env
    );
    expect(result.ok).toEqual(false);
    expect(result.status).toEqual(500);
<<<<<<< HEAD
=======
    expect(await result.json()).toEqual({
      errors: [
        {
          message: "Required property",
          path: "/UBIQUIBOT_PUBLIC_KEY",
          schema: {
            type: "string",
          },
          type: 45,
        },
        {
          message: "Expected string",
          path: "/UBIQUIBOT_PUBLIC_KEY",
          schema: {
            type: "string",
          },
          type: 54,
        },
      ],
    });
>>>>>>> 5747a1f1
  });
});<|MERGE_RESOLUTION|>--- conflicted
+++ resolved
@@ -8,13 +8,10 @@
 import issueCommented from "./__mocks__/requests/issue-comment-post.json";
 import usersGet from "./__mocks__/users-get.json";
 import * as crypto from "crypto";
-<<<<<<< HEAD
 import { AssistivePricingSettings, assistivePricingSettingsSchema } from "../src/types/plugin-input";
 import { Value } from "@sinclair/typebox/value";
-=======
 import { calculateLabelValue, calculateTaskPrice } from "../src/shared/pricing";
 import { Context } from "../src/types/context";
->>>>>>> 5747a1f1
 
 const { privateKey } = crypto.generateKeyPairSync("rsa", {
   modulusLength: 2048,
@@ -159,11 +156,7 @@
           signature,
         }),
         method: "POST",
-<<<<<<< HEAD
-        url: "https://example.com",
-=======
         url,
->>>>>>> 5747a1f1
       } as unknown as Request,
       {
         SUPABASE_URL: "url",
@@ -177,13 +170,8 @@
     const result = await workerFetch.fetch(
       {
         method: "GET",
-<<<<<<< HEAD
-        url: "https://example.com",
-      } as Request,
-=======
         url,
       } as unknown as Request,
->>>>>>> 5747a1f1
       {
         SUPABASE_URL: "url",
         SUPABASE_KEY: "key",
@@ -212,28 +200,5 @@
     );
     expect(result.ok).toEqual(false);
     expect(result.status).toEqual(500);
-<<<<<<< HEAD
-=======
-    expect(await result.json()).toEqual({
-      errors: [
-        {
-          message: "Required property",
-          path: "/UBIQUIBOT_PUBLIC_KEY",
-          schema: {
-            type: "string",
-          },
-          type: 45,
-        },
-        {
-          message: "Expected string",
-          path: "/UBIQUIBOT_PUBLIC_KEY",
-          schema: {
-            type: "string",
-          },
-          type: 54,
-        },
-      ],
-    });
->>>>>>> 5747a1f1
   });
 });