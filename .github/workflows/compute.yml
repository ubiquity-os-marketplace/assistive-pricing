name: Delegated Compute

on:
  workflow_dispatch:
    inputs:
      stateId:
        required: true
      eventName:
        required: true
      eventPayload:
        required: true
      settings:
        required: true
      authToken:
        required: true
      ref:
        required: true
      signature:
        required: true

jobs:
  run:
    runs-on: ubuntu-latest
    permissions: write-all

    steps:
      - uses: actions/checkout@v4

      - name: Echo inputs
        run: echo ${{ inputs.settings }}

#      - name: Setup Node
#        uses: actions/setup-node@v4
#        with:
#          node-version: "20"

#      - uses: oven-sh/setup-bun@v1

<<<<<<< HEAD
#      - name: Install dependencies
#        run: yarn install

#      - name: Generate Supabase Types
#        run: |
#          yarn install
#          yarn run "supabase:generate:remote"
#        env:
#          SUPABASE_PROJECT_ID: ${{ secrets.SUPABASE_PROJECT_ID }}
#          SUPABASE_ACCESS_TOKEN: ${{ secrets.SUPABASE_ACCESS_TOKEN }}
=======
      - name: Install dependencies
        run: yarn install
>>>>>>> eb5b16e0

      - name: Calling action
        uses: ./
        env:
          SUPABASE_URL: ${{ secrets.SUPABASE_URL }}
          SUPABASE_KEY: ${{ secrets.SUPABASE_KEY }}<|MERGE_RESOLUTION|>--- conflicted
+++ resolved
@@ -36,21 +36,8 @@
 
 #      - uses: oven-sh/setup-bun@v1
 
-<<<<<<< HEAD
 #      - name: Install dependencies
 #        run: yarn install
-
-#      - name: Generate Supabase Types
-#        run: |
-#          yarn install
-#          yarn run "supabase:generate:remote"
-#        env:
-#          SUPABASE_PROJECT_ID: ${{ secrets.SUPABASE_PROJECT_ID }}
-#          SUPABASE_ACCESS_TOKEN: ${{ secrets.SUPABASE_ACCESS_TOKEN }}
-=======
-      - name: Install dependencies
-        run: yarn install
->>>>>>> eb5b16e0
 
       - name: Calling action
         uses: ./
