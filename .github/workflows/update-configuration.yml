--- conflicted
+++ resolved
@@ -13,9 +13,5 @@
     steps:
       - uses: ubiquity-os/action-deploy-plugin@main
         env:
-<<<<<<< HEAD
-          GPG_PRIVATE_KEY: ${{ secrets.GPG_PRIVATE_KEY }}
-=======
           APP_ID: ${{ secrets.APP_ID }}
-          APP_PRIVATE_KEY: ${{ secrets.APP_PRIVATE_KEY }}
->>>>>>> eb5b16e0
+          APP_PRIVATE_KEY: ${{ secrets.APP_PRIVATE_KEY }}