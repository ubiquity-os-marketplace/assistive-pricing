{
  "name": "Assistive pricing",
  "description": "Handles assistive pricing, and allows for users to modify labels.",
<<<<<<< HEAD
  "ubiquity:listeners": ["issues.labeled", "issues.unlabeled", "label.edited", "issue_comment.created", "push"],
=======
  "ubiquity:listeners": [
    "repository.created",
    "issues.opened",
    "issues.labeled",
    "issues.unlabeled",
    "label.edited",
    "issue_comment.created"
  ],
>>>>>>> 2ee37859
  "commands": {
    "allow": {
      "ubiquity:example": "/allow @user1 label",
      "description": "Allows the user to modify the given label."
    }
  },
  "configuration": {
    "default": {},
    "type": "object",
    "properties": {
      "globalConfigUpdate": {
        "type": "object",
        "properties": {
          "excludeRepos": {
            "type": "array",
            "items": {
              "type": "string"
            }
          }
        },
        "required": ["excludeRepos"]
      },
      "labels": {
        "default": {},
        "type": "object",
        "properties": {
          "time": {
            "default": [],
            "type": "array",
            "items": {
              "type": "string"
            }
          },
          "priority": {
            "default": [],
            "type": "array",
            "items": {
              "type": "string"
            }
          }
        }
      },
      "basePriceMultiplier": {
        "default": 1,
        "type": "number"
      },
      "publicAccessControl": {
        "default": {},
        "type": "object",
        "properties": {
          "setLabel": {
            "default": false,
            "type": "boolean"
          },
          "fundExternalClosedIssue": {
            "default": false,
            "type": "boolean"
          }
        }
      }
    }
  }
}<|MERGE_RESOLUTION|>--- conflicted
+++ resolved
@@ -1,18 +1,15 @@
 {
   "name": "Assistive pricing",
   "description": "Handles assistive pricing, and allows for users to modify labels.",
-<<<<<<< HEAD
-  "ubiquity:listeners": ["issues.labeled", "issues.unlabeled", "label.edited", "issue_comment.created", "push"],
-=======
   "ubiquity:listeners": [
     "repository.created",
     "issues.opened",
     "issues.labeled",
     "issues.unlabeled",
     "label.edited",
-    "issue_comment.created"
+    "issue_comment.created",
+    "push"
   ],
->>>>>>> 2ee37859
   "commands": {
     "allow": {
       "ubiquity:example": "/allow @user1 label",
@@ -33,7 +30,9 @@
             }
           }
         },
-        "required": ["excludeRepos"]
+        "required": [
+          "excludeRepos"
+        ]
       },
       "labels": {
         "default": {},
