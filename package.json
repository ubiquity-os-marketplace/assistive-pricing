{
  "name": "@ubiquity-os/daemon-pricing",
  "version": "1.0.0",
  "description": "Helps set pricing for GitHub Issues and their rewards.",
  "main": "build/index.ts",
  "author": "Ubiquity DAO",
  "license": "MIT",
  "type": "module",
  "engines": {
    "node": ">=20.10.0"
  },
  "scripts": {
    "worker": "wrangler dev --env dev --port 4001",
    "format": "run-s format:lint format:prettier format:cspell",
    "format:lint": "eslint --fix .",
    "format:prettier": "prettier --write .",
    "format:cspell": "cspell **/*",
    "knip": "knip --config .github/knip.ts",
    "knip-ci": "knip --no-exit-code --reporter json --config .github/knip.ts",
    "prepare": "husky install",
    "test": "cross-env NODE_OPTIONS=\"$NODE_OPTIONS --experimental-vm-modules\" jest --setupFiles dotenv/config --coverage"
  },
  "keywords": [
    "typescript",
    "template",
    "dao",
    "ubiquity",
    "open-source"
  ],
  "dependencies": {
    "@octokit/rest": "^20.1.0",
    "@sinclair/typebox": "0.34.3",
    "@ubiquity-os/plugin-sdk": "^1.1.1",
    "@ubiquity-os/ubiquity-os-logger": "^1.3.2",
    "decimal.js": "^10.4.3",
    "dotenv": "^16.4.5",
    "hono": "^4.6.7"
  },
  "devDependencies": {
    "@commitlint/cli": "^19.5.0",
    "@commitlint/config-conventional": "^19.5.0",
    "@cspell/dict-node": "^5.0.5",
    "@cspell/dict-software-terms": "^4.1.15",
    "@cspell/dict-typescript": "^3.1.2",
    "@eslint/js": "9.17.0",
    "@jest/globals": "29.7.0",
    "@mswjs/data": "0.16.1",
    "@types/jest": "29.5.12",
    "@types/node": "^20.11.19",
    "@typescript-eslint/eslint-plugin": "^8.19.1",
    "@typescript-eslint/parser": "^8.19.1",
    "cross-env": "7.0.3",
    "cspell": "^8.4.0",
<<<<<<< HEAD
    "eslint": "^9.17.0",
=======
    "eslint": "9.14.0",
>>>>>>> 3e33352a
    "eslint-config-prettier": "^9.1.0",
    "eslint-plugin-check-file": "^2.8.0",
    "eslint-plugin-prettier": "^5.2.1",
    "eslint-plugin-sonarjs": "^3.0.1",
    "husky": "^9.0.11",
    "jest": "29.7.0",
    "jest-junit": "16.0.0",
    "jest-md-dashboard": "0.8.0",
    "knip": "^5.0.1",
    "lint-staged": "^15.2.2",
    "npm-run-all": "^4.1.5",
<<<<<<< HEAD
    "prettier": "^3.4.2",
=======
    "prettier": "^3.2.5",
>>>>>>> 3e33352a
    "ts-jest": "29.1.2",
    "ts-node": "10.9.2",
    "typescript": "5.6.2",
    "typescript-eslint": "^8.14.0",
    "wrangler": "^3.87.0"
  },
  "lint-staged": {
    "*.ts": [
      "prettier --write",
      "eslint --fix"
    ],
    "src/**.{ts,json}": [
      "cspell"
    ]
  },
  "commitlint": {
    "extends": [
      "@commitlint/config-conventional"
    ]
  }
}<|MERGE_RESOLUTION|>--- conflicted
+++ resolved
@@ -51,11 +51,7 @@
     "@typescript-eslint/parser": "^8.19.1",
     "cross-env": "7.0.3",
     "cspell": "^8.4.0",
-<<<<<<< HEAD
     "eslint": "^9.17.0",
-=======
-    "eslint": "9.14.0",
->>>>>>> 3e33352a
     "eslint-config-prettier": "^9.1.0",
     "eslint-plugin-check-file": "^2.8.0",
     "eslint-plugin-prettier": "^5.2.1",
@@ -67,11 +63,7 @@
     "knip": "^5.0.1",
     "lint-staged": "^15.2.2",
     "npm-run-all": "^4.1.5",
-<<<<<<< HEAD
-    "prettier": "^3.4.2",
-=======
     "prettier": "^3.2.5",
->>>>>>> 3e33352a
     "ts-jest": "29.1.2",
     "ts-node": "10.9.2",
     "typescript": "5.6.2",
