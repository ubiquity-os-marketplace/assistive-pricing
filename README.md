--- conflicted
+++ resolved
@@ -7,12 +7,8 @@
 Example of valid configuration:
 
 ```yml
-<<<<<<< HEAD
-- plugin: https://ubiquibot-assistive-pricing.ubq.fi
-=======
 - plugin: https://ubiquity-os-daemon-pricing.ubq.fi
   type: github
->>>>>>> eb5b16e0
   with:
     labels:
       time:
@@ -31,11 +27,6 @@
     publicAccessControl:
       setLabel: true
       fundExternalClosedIssue: false
-<<<<<<< HEAD
-    globalConfigUpdate:
-      excludeRepos: ["devpool-directory", "devpool-directory-private"]
-=======
->>>>>>> eb5b16e0
 ```
 
 ## Running locally
